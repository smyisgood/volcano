--- conflicted
+++ resolved
@@ -1077,21 +1077,15 @@
     "k8s.io/apimachinery/pkg/util/strategicpatch",
     "k8s.io/apimachinery/pkg/util/uuid",
     "k8s.io/apimachinery/pkg/util/validation",
-<<<<<<< HEAD
-=======
     "k8s.io/apimachinery/pkg/util/validation/field",
->>>>>>> 2a0c3a84
     "k8s.io/apimachinery/pkg/util/wait",
     "k8s.io/apimachinery/pkg/watch",
     "k8s.io/apiserver/pkg/util/flag",
     "k8s.io/client-go/discovery",
     "k8s.io/client-go/discovery/fake",
     "k8s.io/client-go/informers",
-<<<<<<< HEAD
-=======
     "k8s.io/client-go/informers/core/v1",
     "k8s.io/client-go/informers/scheduling/v1beta1",
->>>>>>> 2a0c3a84
     "k8s.io/client-go/kubernetes",
     "k8s.io/client-go/kubernetes/scheme",
     "k8s.io/client-go/kubernetes/typed/admissionregistration/v1beta1",
